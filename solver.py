--- conflicted
+++ resolved
@@ -1,13 +1,7 @@
 import numpy as np
 import scipy.sparse as sp
 import scipy.optimize as opt
-<<<<<<< HEAD
 import iast
-=======
-import pyiast
-import pandas as pd
-import os
->>>>>>> 3dc2cf52
 
 
 class SysParams:
@@ -405,14 +399,12 @@
         # print(self.b_vector)
         self.b_vector[0] = - self.params.v_in / (2 * self.params.dz)
 
-        self.isotherms = iast.fit(["/test_data/co2.csv", "/test_data/n2.csv"])
-        print(self.isotherms)
-
     def calculate_velocities(self, p_partial, q_eq, q_ads):
         """
         Calculates velocities at all grid points. It is assumed that dpt/dxi = 0.
         :param p_partial: Matrix containing partial pressures of all the components at every grid point.
         Each row represents different grid point.
+        :param p_total: Vector containing total pressures at each grid point.
         :param q_eq: Matrix containing equilibrium loadings of each component at each grid point.
         :param q_ads: Matrix containing average loadings in the
 
@@ -503,30 +495,6 @@
         return np.allclose(np.zeros(shape=(self.params.n_points - 1, self.params.n_components)), dp_dt,
                            self.params.ls_error)
 
-<<<<<<< HEAD
-    def solve(self):
-
-        # Create functions to be called in the main loop
-        def calculate_dudt(u, time):
-            # Disassemble solution matrix
-            p_partial = u[0:self.params.n_points]
-            q_ads = u[self.params.n_points: 2 * self.params.n_points - 1]
-            # Update source functions if MMS is used and get new loadings then
-            if self.params.mms is True:
-                self.MMS.update_source_functions(time)
-                q_eq = self.MMS.q_eq_matrix
-            # Calculate new loadings
-            else:
-                q_eq = iast.solve(p_partial, self.isotherms)
-            # Calculate loading derivative
-            dq_ads_dt = self.calculate_dq_ads_dt(q_eq, q_ads)
-            # Calculate new velocity
-            v = self.calculate_velocities(p_partial, q_eq, q_ads)
-            # Calculate new partial pressures derivative
-            dp_dt = self.calculate_dp_dt(v, p_partial, q_eq, q_ads)
-            # Assemble and return solution gradient matrix
-            return np.concatenate((dp_dt, dq_ads_dt), axis=1)
-=======
     def load_pyiast(self, partial_pressures):
 
         dirpath = os.path.abspath(os.path.dirname(__file__))
@@ -571,7 +539,6 @@
         dp_dt = self.calculate_dp_dt(v, p_partial, q_eq, q_ads)
         # Assemble and return solution gradient matrix
         return np.concatenate((dp_dt, dq_ads_dt), axis=1)
->>>>>>> 3dc2cf52
 
     def solve(self):
         def crank_nicolson(u_new, u_old):
