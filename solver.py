--- conflicted
+++ resolved
@@ -1,7 +1,7 @@
 import numpy as np
 import scipy.sparse as sp
 import scipy.optimize as opt
-import iast, os
+import iast
 import os
 
 
@@ -133,15 +133,9 @@
         # Determine the magnitude of errors
         self.time_stepping = time_stepping
         if self.time_stepping == "BE" or self.time_stepping == "FE":
-<<<<<<< HEAD
             self.dis_error = max(self.dz**2, self.dt**2)
         elif self.time_stepping == "CN":
             self.dis_error = max(self.dz**2, self.dt**3)
-=======
-            self.dis_error = max(self.dz ** 2, self.dt)
-        elif self.time_stepping == "CN":
-            self.dis_error = max(self.dz ** 2, self.dt ** 2)
->>>>>>> b89545f6
         else:
             raise Warning("Only FE, BE, CN methods can be used!")
         self.ls_error = self.dis_error / 100
@@ -177,12 +171,7 @@
         self.dnupi_dz = np.zeros(self.__params.n_points - 1)
         self.q_eq = np.zeros(self.__params.n_points - 1)
         self.q_ads = np.zeros(self.__params.n_points - 1)
-<<<<<<< HEAD
         self.xi = np.linspace(0, self.__params.c_len, self.__params.n_points - 1)[1:]
-=======
-        # This is incorrect, but idk what it should be doing
-        self.xi = np.linspace(self.__params.c_len, self.__params.n_points)[1:]
->>>>>>> b89545f6
         # Initialize 2D arrays as attributes
         self.S_pi = np.zeros((self.__params.n_points - 1, self.__params.n_components))
         self.pi_matrix = np.zeros((self.__params.n_points - 1, self.__params.n_components))
@@ -296,15 +285,9 @@
             error_matrix = None
             if self.type == "Space":
                 params.init_params(t_end=10, dt=0.1, y_in=np.asarray([0.2, 0.8]), n_points=nodes, p_in=1.0, p_out=0.5,
-<<<<<<< HEAD
-                                   temp=313,  c_len=1, u_in=1, void_frac=0.6, disp=[1, 1], kl=[1, 1], rho_p=500,
+                                   temp=313, c_len=1, u_in=1, void_frac=0.6, disp=[1, 1], kl=[1, 1], rho_p=500,
                                    time_stepping="BE", dimensionless=True, mms=True,
-                                   ms_pt_distribution="linear", mms_mode="steady state", mms_convergence_factor=1000)
-=======
-                                   temp=313, c_len=1, u_in=1, void_frac=0.6, disp=[1, 1], kl=[1, 1], rho_p=500,
-                                   append_helium=True, time_stepping="BE", dimensionless=True, mms=True,
                                    ms_pt_distribution="linear", mms_mode="steady", mms_convergence_factor=1000)
->>>>>>> b89545f6
                 solver = Solver(params)
                 solver.MMS.update_source_functions(0)
                 dp_dt_manufactured = solver.MMS.dpi_dt_matrix
@@ -328,13 +311,8 @@
 
                 params.init_params(t_end=1000, dt=0.1, y_in=np.asarray([0.2, 0.8]), n_points=nodes, p_in=1.0, p_out=0.5,
                                    temp=313, c_len=1, u_in=1, void_frac=0.6, disp=[1, 1], kl=[1, 1], rho_p=500,
-<<<<<<< HEAD
                                    time_stepping="BE", dimensionless=True, mms=True,
-                                   ms_pt_distribution="linear", mms_mode="steady state", mms_convergence_factor=1000)
-=======
-                                   append_helium=True, time_stepping="BE", dimensionless=True, mms=True,
                                    ms_pt_distribution="linear", mms_mode="steady", mms_convergence_factor=1000)
->>>>>>> b89545f6
                 solver = Solver(params)
 
                 solver.MMS.update_source_functions(0)
@@ -377,17 +355,9 @@
         self.g_matrix[-1, -3] = 1.0
         self.g_matrix[-1, -2] = -4.0
         self.g_matrix[-1, -1] = 3.0
-<<<<<<< HEAD
         print("initial g_matrix is", self.g_matrix)
-        #print(self.g_matrix)
-        #print(self.params.dz)
-=======
-        # print(self.g_matrix)
-        # print(self.params.dz)
->>>>>>> b89545f6
         self.g_matrix = self.g_matrix / (2.0 * self.params.dz)
         self.g_matrix = sp.csr_matrix(self.g_matrix)
-        # print(self.g_matrix.toarray())
 
         # self.f_matrix = np.diag(self.params.dp_dz / self.params.p_total)
         # # print(f"f_matrix: {self.f_matrix}")
@@ -441,16 +411,10 @@
 
         :return: Array containing velocities at each grid point.
         """
-<<<<<<< HEAD
         #print(f"b_Vector: {self.b_vector}")
         #print(f"g_matrix {self.g_matrix}")
         #print(f"f_matrix: {self.f_matrix}")
         p_total = np.sum(p_partial, axis=1)
-=======
-        # print(f"b_Vector: {self.b_vector}")
-        # print(f"g_matrix {self.g_matrix}")
-        # print(f"f_matrix: {self.f_matrix}")
->>>>>>> b89545f6
         ldf = np.multiply(self.kl_matrix, q_eq - q_ads)
         lp = np.multiply(self.disp_matrix / (self.R * self.params.temp), self.l_matrix.dot(p_partial))
         component_sums = np.sum(self.params.void_frac_term * ldf - lp, axis=1)
@@ -462,19 +426,11 @@
                   self.MMS.S_nu
 
         else:
-<<<<<<< HEAD
             rhs = -self.R * self.params.temp * component_sums / p_total - self.b_v_vector
         dpt_dx = self.g_matrix.dot(p_total) + self.b_p_vector
         f_matrix = sp.diags(dpt_dx/p_total)
         lhs = self.g_matrix + f_matrix
-        #print(f"lhs: {lhs}, rhs: {rhs}")
-=======
-            rhs = -self.R * self.params.temp * component_sums / self.params.p_total - self.b_vector
-        lhs = self.g_matrix + self.f_matrix
-        # print(f"lhs: {lhs}, rhs: {rhs}")
->>>>>>> b89545f6
         velocities = sp.linalg.spsolve(lhs, rhs)
-        # print(velocities)
         return velocities
 
     def calculate_dp_dt(self, velocities, p_partial, q_eq, q_ads):
@@ -492,7 +448,6 @@
 
         m_matrix = np.multiply(velocities, p_partial)
 
-        # print(self.g_matrix, m_matrix)
         advection_term = -self.g_matrix.dot(m_matrix)
         dispersion_term = np.multiply(self.disp_matrix, self.l_matrix.dot(p_partial))
         adsorption_term = -self.params.temp * self.R * self.params.void_frac_term * \
@@ -543,15 +498,10 @@
     def apply_iast(self, partial_pressures):
         equilibrium_loadings = np.zeros(partial_pressures.shape)
         for i in range(partial_pressures.shape[0]):
-<<<<<<< HEAD
             if np.allclose(partial_pressures[i, 0:-1], np.zeros(self.params.n_components-1),
                            atol=self.params.ls_error) is False:
                 equilibrium_loadings[i, 0:-1] = iast.solve(partial_pressures[i, 0:-1], self.params.isotherms)
         #print(f"Equilibrium loadings: {equilibrium_loadings}")
-=======
-            equilibrium_loadings[i, :-1] = iast.solve(partial_pressures[i, :-1], self.params.isotherms)
-        # print(f"Equilibrium loadings: {equilibrium_loadings}")
->>>>>>> b89545f6
         return equilibrium_loadings
 
     def calculate_dudt(self, u, time):
@@ -610,14 +560,8 @@
                 u_1 = forward_euler(u_0)
             elif self.params.time_stepping == "CN":
                 u_1 = opt.newton_krylov(lambda u: crank_nicolson(u, u_0), xin=u_0, f_tol=self.params.ls_error)
-<<<<<<< HEAD
             # if not self.verify_pressures(u_1[0:self.params.n_points-1]):
             #     print("The sum of partial pressures is not equal to 1!")
-=======
-
-            if not self.verify_pressures(u_1[0:self.params.n_points - 1]):
-                print("The sum of partial pressures is not equal to 1!")
->>>>>>> b89545f6
 
             # Calculate derivative to check convergance
             du_dt = (u_1 - u_0) / self.params.dt
@@ -678,8 +622,4 @@
         for (f_name, f) in (("RK4", rk4_stability_equation), ("BE", be_stability_equation),
                             ("FE", fe_stability_equation)):
             dt = opt.fsolve(func=stability_condition, args=f, x0=np.array(1.0), maxfev=10000)[0]
-            print(f"Estimated timestep for stability for {f_name} is {dt} seconds")
-
-
-ooa = OoA("Space", 100)
-ooa.analysis()+            print(f"Estimated timestep for stability for {f_name} is {dt} seconds")