--- conflicted
+++ resolved
@@ -190,12 +190,8 @@
                        disp_fill_gas=1, kl_fill_gas=1, disp=[1, 1, 1], kl=[1, 1, 1],
                        rho_p=1000, time_stepping_method="RK23", dimensionless=True, mms=False,
                        mms_mode="transient", mms_convergence_factor=5, atol=1e-6)"""
-<<<<<<< HEAD
-    params.init_params(t_end=25, dt=1e-1, y_in=np.asarray([0.36, 0.64]), n_points=1000, p_in=1e5, temp=313,
-=======
     # Initialize the system parameters
     params.init_params(t_end=25, dt=1e-1, y_in=np.asarray([0.36, 0.64]), n_points=10, p_in=1e5, temp=313,
->>>>>>> af982250
                        c_len=1, u_in=1, void_frac=0.6, disp=[0.004, 0.004], kl=[5, 5], rho_p=500,
                        time_stepping_method="RK45", dimensionless=True, disp_fill_gas=0.004, y_fill_gas=0, kl_fill_gas=0, atol=1e-3,
                        spatial_discretization_method="upwind")
